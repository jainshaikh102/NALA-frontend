--- conflicted
+++ resolved
@@ -102,46 +102,6 @@
 
             {/* Form */}
             <form onSubmit={handleSubmit(onSubmit)} className="space-y-6">
-<<<<<<< HEAD
-              {/* Full Name Field */}
-              <div className="space-y-2">
-                <div
-                  className={`flex items-center gap-2 p-4 border border-[#FFFFFF4D] rounded-xl bg-transparent min-h-[4rem] ${
-                    errors.full_name
-                      ? "border-destructive focus-within:ring-2 focus-within:ring-destructive"
-                      : "focus-within:ring-2 focus-within:ring-primary"
-                  }`}
-                >
-                  {/* Icon */}
-                  <User className="text-primary h-5 w-5" />
-
-                  {/* Divider */}
-                  <div className="w-px h-8 bg-primary"></div>
-
-                  {/* Label + Input */}
-                  <div className="flex flex-col flex-1 justify-center">
-                    <Label
-                      htmlFor="full_name"
-                      className="text-sm text-muted-foreground px-2"
-                    >
-                      Full Name
-                    </Label>
-                    <Input
-                      id="full_name"
-                      {...register("full_name")}
-                      type="text"
-                      placeholder="John Doe"
-                      className="border-none bg-transparent focus-visible:ring-0 focus:outline-none px-2"
-                    />
-                  </div>
-                </div>
-
-                {errors.full_name && (
-                  <p className="text-sm text-destructive">
-                    {errors.full_name.message}
-                  </p>
-                )}
-=======
               <div className="grid grid-cols-2 gap-4">
                 {/* Full Name Field */}
                 <div className="space-y-2">
@@ -238,7 +198,6 @@
                     </p>
                   )}
                 </div>
->>>>>>> 70ddf2d1
               </div>
 
               {/* Email Field */}
@@ -251,9 +210,6 @@
                   }`}
                 >
                   {/* Icon */}
-<<<<<<< HEAD
-                  <Mail className="text-primary h-5 w-5" />
-=======
                   <Image
                     alt=""
                     src={"/svgs/EmailIcon.svg"}
@@ -261,7 +217,6 @@
                     height={20}
                     className="text-primary h-5 w-5"
                   />
->>>>>>> 70ddf2d1
 
                   {/* Divider */}
                   <div className="w-px h-8 bg-primary"></div>
@@ -303,9 +258,6 @@
                     }`}
                   >
                     {/* Icon */}
-<<<<<<< HEAD
-                    <Lock className="text-primary h-5 w-5" />
-=======
                     {/* <Lock className="text-primary h-5 w-5" /> */}
                     <Image
                       alt=""
@@ -314,7 +266,6 @@
                       height={20}
                       className="text-primary h-5 w-5"
                     />
->>>>>>> 70ddf2d1
 
                     {/* Divider */}
                     <div className="w-px h-8 bg-primary"></div>
@@ -367,9 +318,6 @@
                     }`}
                   >
                     {/* Icon */}
-<<<<<<< HEAD
-                    <Lock className="text-primary h-5 w-5" />
-=======
                     {/* <Lock className="text-primary h-5 w-5" /> */}
                     <Image
                       alt=""
@@ -378,7 +326,6 @@
                       height={20}
                       className="text-primary h-5 w-5"
                     />
->>>>>>> 70ddf2d1
 
                     {/* Divider */}
                     <div className="w-px h-8 bg-primary"></div>
