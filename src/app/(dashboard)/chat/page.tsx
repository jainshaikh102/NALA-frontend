"use client";

import React, { useState, useEffect, useRef } from "react";
import Image from "next/image";
import { Button } from "@/components/ui/button";
import { Separator } from "@/components/ui/separator";
import { ResponseRenderer } from "@/components/chat/ResponseRenderer";

import {
  Plus,
  MoreHorizontal,
  Send,
  Paperclip,
  PanelRight,
  Loader2,
  Info,
  Upload,
  Mic,
  X,
  Download,
  FileText,
  FileSpreadsheet,
} from "lucide-react";

import {
  Dialog,
  DialogContent,
  DialogTrigger,
  DialogHeader,
  DialogTitle,
  DialogDescription,
  DialogFooter,
} from "@/components/ui/dialog";
import { Input } from "@/components/ui/input";
import {
  Tabs,
  TabsContent,
  TabsList,
  TabsTrigger,
} from "@/components/ui/tabs-primary";
import {
  TabsBB,
  TabsContentBB,
  TabsListBB,
  TabsTriggerBB,
} from "@/components/ui/tabs-primary-border-bottom";
import {
  Popover,
  PopoverContent,
  PopoverTrigger,
} from "@/components/ui/popover";
import {
  DropdownMenu,
  DropdownMenuContent,
  DropdownMenuItem,
  DropdownMenuTrigger,
} from "@/components/ui/dropdown-menu";
import { useAuthStore } from "@/store/auth-store";
import { useGet, usePost } from "@/hooks/use-api";
import { GoogleDriveConnector } from "@/components/sources/google-drive-connector";

import {
  useChatSessions,
  useChatHistory,
  type ChatSession,
  type ChatHistoryMessage,
} from "@/hooks/use-chat-sessions";
import { useChatRoster } from "@/hooks/use-chat-roster";
import { useUserRoster, type Artist } from "@/hooks/use-artists";
<<<<<<< HEAD
import { useImageGeneration, useVideoGeneration } from "@/hooks/use-generation";
import { toast } from "sonner";
import { Badge } from "@/components/ui/badge";
=======
import {
  downloadMessageAsPDF,
  downloadMessageAsExcel,
} from "@/utils/downloadUtils";
>>>>>>> 7cef38cd

interface ChatMessage {
  id: number;
  type: "user" | "bot";
  content: string;
  timestamp: string;
  displayData?: unknown;
  dataType?: string;
  queryStr?: string;
  status?: boolean;
  isThinking?: boolean;
}

const ChatPage = () => {
  const [inputText, setInputText] = useState("");
  const [isSendingMessage, setIsSendingMessage] = useState(false);
  const [isLoadingChats, setIsLoadingChats] = useState(false);
  const [isSwitchingChat, setIsSwitchingChat] = useState(false);
  const [messages, setMessages] = useState<ChatMessage[]>([]);

  // Refs for auto-scrolling
  const desktopChatRef = useRef<HTMLDivElement>(null);
  const mobileChatRef = useRef<HTMLDivElement>(null);

  // Tab state management
  const [desktopActiveTab, setDesktopActiveTab] = useState("chats");
  const [mobileActiveTab, setMobileActiveTab] = useState("allchats");

  // Function to scroll to bottom
  const scrollToBottom = () => {
    setTimeout(() => {
      if (desktopChatRef.current) {
        desktopChatRef.current.scrollTop = desktopChatRef.current.scrollHeight;
      }
      if (mobileChatRef.current) {
        // For mobile, try smooth scroll first, fallback to instant
        try {
          mobileChatRef.current.scrollTo({
            top: mobileChatRef.current.scrollHeight,
            behavior: "smooth",
          });
        } catch (error) {
          // Fallback for older browsers
          mobileChatRef.current.scrollTop = mobileChatRef.current.scrollHeight;
        }
      }
    }, 150); // Slightly longer delay for mobile
  };

  const [isRosterDialogOpen, setIsRosterDialogOpen] = useState(false);
  const [allArtists, setAllArtists] = useState<string[]>([]);
  const [filteredArtists, setFilteredArtists] = useState<string[]>([]);
  const [searchQuery, setSearchQuery] = useState("");
  const [isLoadingArtists, setIsLoadingArtists] = useState(false);
  const [selectedArtists, setSelectedArtists] = useState<string[]>([]);
  const [tempSelectedArtists, setTempSelectedArtists] = useState<string[]>([]);
  const [isAddSourceDialogOpen, setIsAddSourceDialogOpen] = useState(false);
  const [isGoogleDriveDialogOpen, setIsGoogleDriveDialogOpen] = useState(false);
  const [isLiveChatDialogOpen, setIsLiveChatDialogOpen] = useState(false);
  const [selectedGenerateItem, setSelectedGenerateItem] = useState<
    string | null
  >(null);
  const [confirmRemoveDialog, setConfirmRemoveDialog] = useState<{
    isOpen: boolean;
    artistName: string;
  }>({ isOpen: false, artistName: "" });
  const [confirmDeleteChatDialog, setConfirmDeleteChatDialog] = useState<{
    isOpen: boolean;
    chatId: number;
    chatTitle: string;
  }>({ isOpen: false, chatId: 0, chatTitle: "" });

  // Chat session management state
  const [currentSessionId, setCurrentSessionId] = useState<string | null>(null);
  const [confirmDeleteSessionDialog, setConfirmDeleteSessionDialog] = useState<{
    isOpen: boolean;
    sessionId: string;
    preview: string;
  }>({ isOpen: false, sessionId: "", preview: "" });

  // Roster management state
  const [isAddRosterDialogOpen, setIsAddRosterDialogOpen] = useState(false);
  const [tempSelectedRosterArtists, setTempSelectedRosterArtists] = useState<
    Artist[]
  >([]);
  const [confirmRemoveRosterDialog, setConfirmRemoveRosterDialog] = useState<{
    isOpen: boolean;
    artistName: string;
  }>({ isOpen: false, artistName: "" });

  // Generation state
  const [generationType, setGenerationType] = useState<
    "none" | "image" | "video"
  >("none");
  const [generatedContent, setGeneratedContent] = useState<{
    type: "image" | "video" | null;
    content: string;
    timestamp: Date;
  } | null>(null);

  // FAQ visibility state - track complete message cycles
  const [hasCompletedMessageCycle, setHasCompletedMessageCycle] =
    useState(false);

  const { user } = useAuthStore();

  // Chat session management hooks
  const {
    chatSessions,
    isLoadingSessions,
    startSession,
    endSession,
    isStartingSession,
    isEndingSession,
  } = useChatSessions(user?.username);

  // Chat history hook for current session
  const { data: chatHistory, isLoading: isLoadingHistory } = useChatHistory(
    currentSessionId || undefined
  );

  // Chat roster management hooks
  const {
    selectedArtists: chatSelectedArtists,
    isLoadingSelected,
    selectArtists,
    deselectArtist,
    isSelectingArtists,
    isDeselectingArtist,
  } = useChatRoster(currentSessionId || undefined);

  // User roster hook for adding artists to chat
  const { userRoster, isLoadingRoster } = useUserRoster(user?.username);

  // Generation hooks with callbacks to create bot messages
  const {
    generateImage,
    showImage,
    isGeneratingImage,
    isShowingImage,
    generatedImageData,
    showImageData,
  } = useImageGeneration((imageData) => {
    // Create bot message with generated image
    const botMessage: ChatMessage = {
      id: Date.now() + 1,
      type: "bot",
      content: imageData.message || "Image generated successfully!",
      timestamp: new Date().toLocaleTimeString([], {
        hour: "2-digit",
        minute: "2-digit",
      }),
      displayData: imageData.base64_image,
      dataType: "image_base64",
    };
    setMessages((prev) => [...prev, botMessage]);
    setHasCompletedMessageCycle(true);
  });

  const { generateVideo, isGeneratingVideo, generatedVideoData } =
    useVideoGeneration((videoData) => {
      // Create bot message with generated video
      const botMessage: ChatMessage = {
        id: Date.now() + 1,
        type: "bot",
        content: `Video generated successfully! Duration: ${videoData.duration}`,
        timestamp: new Date().toLocaleTimeString([], {
          hour: "2-digit",
          minute: "2-digit",
        }),
        displayData: videoData.video_url,
        dataType: "video_url",
      };
      setMessages((prev) => [...prev, botMessage]);
      setHasCompletedMessageCycle(true);
    });

  // Fetch selected artists from API
  const {
    data: selectedArtistsData,
    isLoading: isLoadingSelectedArtists,
    refetch: refetchSelectedArtists,
  } = useGet<string[]>(`artists/selected/${user?.username}`, {
    enabled: !!user?.username,
    staleTime: 5 * 60 * 1000, // 5 minutes
  });

  // Delete artist mutation (using POST to /artists/deselect)
  const deleteArtistMutation = usePost(`artists/deselect`, {
    onSuccess: () => {
      refetchSelectedArtists();
      setConfirmRemoveDialog({ isOpen: false, artistName: "" });
    },
    onError: (error) => {
      console.error("Error removing artist:", error);
    },
  });

  // Add artist mutation (using POST to /artists/select)
  const addArtistMutation = usePost(`artists/select`, {
    onSuccess: () => {
      refetchSelectedArtists();
      setTempSelectedArtists([]);
      setIsRosterDialogOpen(false);
    },
    onError: (error) => {
      console.error("Error adding artists:", error);
    },
  });

  // Mock data for sources
  const sources = [
    {
      id: 1,
      name: "Explore management...",
      type: "folder",
      icon: "/svgs/GoogleDrive-WhiteIcon.svg",
    },
    {
      id: 2,
      name: "Domain: blacklionapp.com",
      type: "website",
      icon: "/svgs/Chain-WhiteIcon.svg",
    },
    {
      id: 3,
      name: "Dropbox folder",
      type: "folder",
      icon: "/svgs/DropBox-WhiteIcon.svg",
    },
  ];

  // FAQ questions
  const preQuestions = [
    { id: 1, query: "Discover Top Performing Tracks" },
    { id: 2, query: "Music Market Trends" },
    { id: 3, query: "Music Investment & Growth" },
    { id: 4, query: "Find Investment Opportunities" },
    { id: 5, query: "View Music Industry Insights" },
  ];

  // API Integration
  const sendMessage = async (question: string) => {
    if (!question.trim()) return;

    const userMessage = {
      id: Date.now(),
      type: "user" as const,
      content: question,
      timestamp: new Date().toLocaleTimeString([], {
        hour: "2-digit",
        minute: "2-digit",
      }),
    };

    setMessages((prev) => [...prev, userMessage]);
    setInputText("");
    setIsSendingMessage(true);
    scrollToBottom();

    // Add NALA thinking indicator
    const thinkingMessage = {
      id: Date.now() + 0.5,
      type: "bot" as const,
      content: "NALA is thinking...",
      timestamp: new Date().toLocaleTimeString([], {
        hour: "2-digit",
        minute: "2-digit",
      }),
      isThinking: true,
    };
    setMessages((prev) => [...prev, thinkingMessage]);
    scrollToBottom();

    try {
      const payload = {
        question: question,
        username: user?.username,
        model_name: "gemini-2.0-flash-001",
        ...(currentSessionId && { chat_session_id: currentSessionId }),
      };

      const response = await fetch("/api/chat/execute-query", {
        method: "POST",
        headers: {
          "Content-Type": "application/json",
        },
        body: JSON.stringify(payload),
      });

      if (!response.ok) {
        const errorText = await response.text();
        console.error("Error response:", errorText);
        throw new Error(
          `HTTP error! status: ${response.status}, message: ${errorText}`
        );
      }

      const data = await response.json();

<<<<<<< HEAD
      const botMessage = {
        id: Date.now() + 1,
        type: "bot" as const,
        content: data.answer_str || "Sorry, I couldn't process your request.",
        timestamp: new Date().toLocaleTimeString([], {
          hour: "2-digit",
          minute: "2-digit",
        }),
        displayData: data.display_data,
        dataType: data.data_type || "text",
        queryStr: data.query_str,
        status: data.status_bool,
      };

      setMessages((prev) => [...prev, botMessage]);

      // Mark that we've completed a message cycle (user message + bot response)
      setHasCompletedMessageCycle(true);
=======
      // Remove thinking message and add actual response
      setMessages((prev) => {
        const withoutThinking = prev.filter((msg) => !msg.isThinking);
        const botMessage = {
          id: Date.now() + 1,
          type: "bot" as const,
          content: data.answer_str || "Sorry, I couldn't process your request.",
          timestamp: new Date().toLocaleTimeString([], {
            hour: "2-digit",
            minute: "2-digit",
          }),
          displayData: data.display_data,
          dataType: data.data_type || "text",
          queryStr: data.query_str,
          status: data.status_bool,
        };
        return [...withoutThinking, botMessage];
      });
      scrollToBottom();
>>>>>>> 7cef38cd
    } catch (error) {
      console.error("Error sending message:", error);
      // Remove thinking message and add error message
      setMessages((prev) => {
        const withoutThinking = prev.filter((msg) => !msg.isThinking);
        const errorMessage = {
          id: Date.now() + 1,
          type: "bot" as const,
          content:
            "Sorry, there was an error processing your request. Please try again.",
          timestamp: new Date().toLocaleTimeString([], {
            hour: "2-digit",
            minute: "2-digit",
          }),
        };
        return [...withoutThinking, errorMessage];
      });
      scrollToBottom();
    } finally {
      setIsSendingMessage(false);
    }
  };

  const handleSubmit = async (e: React.FormEvent) => {
    e.preventDefault();

    if (!inputText.trim()) {
      toast.error("Please enter a message or prompt");
      return;
    }

    // Determine generation type based on selected item
    let generationType: "none" | "image" | "video" = "none";
    if (selectedGenerateItem === "image") {
      generationType = "image";
    } else if (selectedGenerateItem === "video") {
      generationType = "video";
    }

    // Handle generation or regular chat
    if (generationType === "image") {
      // Add user message to chat for image generation
      const userMessage: ChatMessage = {
        id: Date.now(),
        type: "user",
        content: inputText,
        timestamp: new Date().toLocaleTimeString([], {
          hour: "2-digit",
          minute: "2-digit",
        }),
      };

      // Use callback to ensure proper ordering
      setMessages((prev) => {
        const newMessages = [...prev, userMessage];
        // Trigger image generation after state update
        setTimeout(() => handleImageGeneration(inputText), 0);
        return newMessages;
      });

      setInputText(""); // Clear input after generation
      setSelectedGenerateItem(null); // Clear selection
    } else if (generationType === "video") {
      // Add user message to chat for video generation
      const userMessage: ChatMessage = {
        id: Date.now(),
        type: "user",
        content: inputText,
        timestamp: new Date().toLocaleTimeString([], {
          hour: "2-digit",
          minute: "2-digit",
        }),
      };

      // Use callback to ensure proper ordering
      setMessages((prev) => {
        const newMessages = [...prev, userMessage];
        // Trigger video generation after state update
        setTimeout(() => handleVideoGeneration(inputText), 0);
        return newMessages;
      });

      setInputText(""); // Clear input after generation
      setSelectedGenerateItem(null); // Clear selection
    } else {
      // Default chat behavior
      sendMessage(inputText);
    }
  };

  // Update selected artists when API data changes
  useEffect(() => {
    if (selectedArtistsData?.data && selectedArtistsData.data.length > 0) {
      setSelectedArtists(selectedArtistsData.data);
    } else {
      setSelectedArtists([]);
    }
  }, [selectedArtistsData]);

  // Load chat history when session changes
  useEffect(() => {
    if (chatHistory && chatHistory.length > 0) {
      const convertedMessages: ChatMessage[] = chatHistory.map(
        (msg, index) => ({
          id: Date.now() + index,
          type: msg.role === "user" ? "user" : "bot",
          content: msg.content,
          timestamp: new Date(msg.timestamp).toLocaleTimeString([], {
            hour: "2-digit",
            minute: "2-digit",
          }),
          displayData: msg.display_data,
          dataType: msg.data_type || "text",
          queryStr: msg.query,
        })
      );
      setMessages(convertedMessages);
      // Don't hide loading here - wait for both APIs to complete
    } else if (currentSessionId && (!chatHistory || chatHistory.length === 0)) {
      // Clear messages if we have a session but no history (new session)
      setMessages([]);
      // Don't hide loading here - wait for both APIs to complete
    }
  }, [chatHistory, currentSessionId]);

  // Auto-scroll when messages change and hide loading when both APIs are complete
  useEffect(() => {
    if (messages.length > 0) {
      // Wait for messages to render in DOM before scrolling
      setTimeout(() => {
        scrollToBottom();
      }, 100);
    } else {
      // Just scroll if no messages
      scrollToBottom();
    }
  }, [messages]);

  // Hide loading only when messages are actually rendered in the UI
  useEffect(() => {
    // Only hide loading if we're currently switching chats
    if (!isSwitchingChat) return;

    // Check if both APIs have finished loading
    const bothAPIsComplete = !isLoadingHistory && !isLoadingSelected;

    if (currentSessionId && bothAPIsComplete && messages.length > 0) {
      // Wait for messages to actually render in the DOM
      setTimeout(() => {
        setIsLoadingChats(false);
        setIsSwitchingChat(false);
      }, 800); // Longer delay to ensure complete rendering
    } else if (
      currentSessionId &&
      bothAPIsComplete &&
      (!chatHistory || chatHistory.length === 0)
    ) {
      // Handle empty chat sessions (no messages)
      setTimeout(() => {
        setIsLoadingChats(false);
        setIsSwitchingChat(false);
      }, 500);
    }
  }, [
    isLoadingHistory,
    isLoadingSelected,
    currentSessionId,
    messages,
    chatHistory,
    isSwitchingChat,
  ]);

  // Auto-select the top (most recent) chat session when chat sessions are loaded
  useEffect(() => {
    if (chatSessions && chatSessions.length > 0 && !currentSessionId) {
      // Sort sessions by created_at to get the most recent one
      const sortedSessions = [...chatSessions].sort(
        (a, b) =>
          new Date(b.created_at).getTime() - new Date(a.created_at).getTime()
      );
      const mostRecentSession = sortedSessions[0];

      if (mostRecentSession) {
        // Set loading state for initial page load
        setIsLoadingChats(true);
        setIsSwitchingChat(true);

        // Clear any existing messages
        setMessages([]);

        // Set the initial session
        setCurrentSessionId(mostRecentSession.session_id);
        // Messages will be loaded by the chatHistory effect
      }
    }
  }, [chatSessions, currentSessionId]);
  // Fetch all artists from API
  const fetchAllArtists = async () => {
    setIsLoadingArtists(true);
    try {
      const response = await fetch("/api/artists", {
        method: "GET",
        headers: {
          "Content-Type": "application/json",
        },
      });
      if (!response.ok) {
        throw new Error(`HTTP error! status: ${response.status}`);
      }
      const artists = await response.json();
      setAllArtists(artists);
      setFilteredArtists(artists);
    } catch (error) {
      console.error("Error fetching artists:", error);
      // Show empty state instead of mock data
      setAllArtists([]);
      setFilteredArtists([]);
    } finally {
      setIsLoadingArtists(false);
    }
  };

  // Handle search in artists list
  const handleSearchChange = (query: string) => {
    setSearchQuery(query);
    if (query.trim() === "") {
      setFilteredArtists(allArtists);
    } else {
      const filtered = allArtists.filter((artist) =>
        artist.toLowerCase().includes(query.toLowerCase())
      );
      setFilteredArtists(filtered);
    }
  };

  // Toggle artist selection in dialog
  const handleToggleArtist = (artistName: string) => {
    setTempSelectedArtists((prev) => {
      if (prev.includes(artistName)) {
        return prev.filter((artist) => artist !== artistName);
      } else {
        return [...prev, artistName];
      }
    });
  };

  // Add selected artists to the main list
  const handleAddSelectedArtists = async () => {
    const newArtists = tempSelectedArtists.filter(
      (artist) => !selectedArtists.includes(artist)
    );

    if (newArtists.length > 0 && user?.username) {
      // Add each artist individually since API expects one artist per request
      for (const artist of newArtists) {
        try {
          await addArtistMutation.mutateAsync({
            username: user.username,
            artist_name: artist,
          });
        } catch (error) {
          console.error(`Error adding artist ${artist}:`, error);
          // Continue with other artists even if one fails
        }
      }
      // Refetch data after all additions
      refetchSelectedArtists();
      setTempSelectedArtists([]);
      setIsRosterDialogOpen(false);
    } else {
      setTempSelectedArtists([]);
      setIsRosterDialogOpen(false);
    }
  };

  // Show confirmation dialog for removing artist
  const handleRemoveArtist = (artistName: string) => {
    setConfirmRemoveDialog({ isOpen: true, artistName });
  };

  // Confirm artist removal
  const handleConfirmRemoveArtist = () => {
    if (confirmRemoveDialog.artistName && user?.username) {
      deleteArtistMutation.mutate({
        username: user.username,
        artist_name: confirmRemoveDialog.artistName,
      });
    }
  };

  // Cancel artist removal
  const handleCancelRemoveArtist = () => {
    setConfirmRemoveDialog({ isOpen: false, artistName: "" });
  };

  // Handle Google Drive connection
  const handleGoogleDriveConnect = (files: any[]) => {
    console.log("Google Drive files connected:", files);
    // Here you can add the files to your sources
    // For now, we'll just show a success message
  };

  // Chat session management functions
  const handleCreateNewSession = () => {
    if (!user?.username) return;

    startSession({
      username: user.username,
      onSessionCreated: (sessionId: string) => {
        // Set the new session as current and clear messages
        setCurrentSessionId(sessionId);
        setMessages([]);
      },
    });
  };

  const handleLoadChatSession = (sessionId: string) => {
    // Only load if it's a different session (prevent deselection)
    if (currentSessionId !== sessionId) {
      // Set loading states immediately
      setIsLoadingChats(true);
      setIsSwitchingChat(true);

      // Clear current messages first
      setMessages([]);

      // Small delay to ensure loading state is visible before switching
      setTimeout(() => {
        setCurrentSessionId(sessionId);
        // Auto-switch to Sources tab to show sources/rosters for this chat
        setDesktopActiveTab("sources");
        setMobileActiveTab("sources");
      }, 100);
    }
  };

  const handleDeleteSession = (sessionId: string, preview: string) => {
    setConfirmDeleteSessionDialog({
      isOpen: true,
      sessionId,
      preview,
    });
  };

  const handleConfirmDeleteSession = () => {
    if (confirmDeleteSessionDialog.sessionId) {
      endSession({ chat_session_id: confirmDeleteSessionDialog.sessionId });

      // If we're deleting the current session, clear it
      if (currentSessionId === confirmDeleteSessionDialog.sessionId) {
        setCurrentSessionId(null);
        setMessages([]);
      }
    }
    setConfirmDeleteSessionDialog({
      isOpen: false,
      sessionId: "",
      preview: "",
    });
  };

  const handleCancelDeleteSession = () => {
    setConfirmDeleteSessionDialog({
      isOpen: false,
      sessionId: "",
      preview: "",
    });
  };

  // Roster management functions
  const handleOpenAddRosterDialog = () => {
    setIsAddRosterDialogOpen(true);
    setTempSelectedRosterArtists([]);
  };

  const handleToggleRosterArtist = (artist: Artist) => {
    setTempSelectedRosterArtists((prev) => {
      const isSelected = prev.some((a) => a.id === artist.id);
      if (isSelected) {
        return prev.filter((a) => a.id !== artist.id);
      } else {
        return [...prev, artist];
      }
    });
  };

  const handleAddRosterArtists = () => {
    if (tempSelectedRosterArtists.length > 0 && currentSessionId) {
      const artistNames = tempSelectedRosterArtists.map(
        (artist) => artist.name
      );
      selectArtists({
        chat_session_id: currentSessionId,
        artist_names: artistNames,
      });
      setTempSelectedRosterArtists([]);
      setIsAddRosterDialogOpen(false);
    }
  };

  const handleRemoveRosterArtist = (artistName: string) => {
    setConfirmRemoveRosterDialog({ isOpen: true, artistName });
  };

  const handleConfirmRemoveRosterArtist = () => {
    if (confirmRemoveRosterDialog.artistName && currentSessionId) {
      deselectArtist({
        chat_session_id: currentSessionId,
        artist_name: confirmRemoveRosterDialog.artistName,
      });
      setConfirmRemoveRosterDialog({ isOpen: false, artistName: "" });
    }
  };

  const handleCancelRemoveRosterArtist = () => {
    setConfirmRemoveRosterDialog({ isOpen: false, artistName: "" });
  };

  // Generation handler functions
  const handleImageGeneration = async (prompt: string) => {
    if (!user?.username) {
      toast.error("Please log in to generate images");
      return;
    }

    generateImage({
      prompt,
      chat_session_id: currentSessionId || undefined,
      username: user.username,
    });

    // Mark complete cycle when image generation is triggered
    // (the actual completion will be handled by the generation hook)
    setTimeout(() => {
      setHasCompletedMessageCycle(true);
    }, 1000); // Small delay to ensure generation starts
  };

  const handleVideoGeneration = async (prompt: string) => {
    if (!user?.username) {
      toast.error("Please log in to generate videos");
      return;
    }

    generateVideo({
      prompt,
      duration_seconds: 8,
      chat_session_id: currentSessionId || undefined,
      username: user.username,
    });

    // Mark complete cycle when video generation is triggered
    // (the actual completion will be handled by the generation hook)
    setTimeout(() => {
      setHasCompletedMessageCycle(true);
    }, 1000); // Small delay to ensure generation starts
  };

  const handleGenerationSubmit = async (
    prompt: string,
    type: "none" | "image" | "video"
  ) => {
    if (!prompt.trim()) {
      toast.error("Please enter a prompt");
      return;
    }

    switch (type) {
      case "image":
        await handleImageGeneration(prompt);
        break;
      case "video":
        await handleVideoGeneration(prompt);
        break;
      case "none":
      default:
        // Fall back to default chat behavior
        handleSubmit(new Event("submit") as any);
        break;
    }
  };

  // Handle adding generate item (only one at a time)
  const handleAddGenerateItem = (item: string) => {
    setSelectedGenerateItem(item);
  };

  // Handle removing generate item
  const handleRemoveGenerateItem = () => {
    setSelectedGenerateItem(null);
  };

  // Get icon for generate item
  const getGenerateItemIcon = (item: string) => {
    switch (item) {
      case "image":
        return "/svgs/GanerateImage-WhitIcon.svg";
      case "video":
        return "/svgs/GanerateVideo-WhiteIcon.svg";
      default:
        return "/svgs/StickwithStart-WhiteIcon.svg";
    }
  };

  // Handle pre-question click
  const handlePreQuestionClick = (question: string) => {
    setInputText(question);
  };

  // Open roster dialog and fetch artists
  const handleOpenRosterDialog = () => {
    setIsRosterDialogOpen(true);
    setTempSelectedArtists([]); // Clear temporary selections when opening dialog
    if (allArtists.length === 0) {
      fetchAllArtists();
    }
  };

  return (
    <div className="h-screen bg-[#222C41] flex flex-col lg:flex-row gap-4 p-4 sm:p-4 lg:p-4 overflow-hidden rounded-2xl border border-[#FFFFFF3B]">
      {/* Desktop: Left Panel - Sources, Rosters, Queries */}
      <div className="hidden lg:block w-80 transition-all duration-300 ease-in-out bg-background rounded-lg overflow-auto scrollbar-hide flex-shrink-0">
        <div className="h-full flex flex-col">
          {/* Header */}
          <div className="p-4 border-b border-border">
            <div className="flex items-center justify-between">
              <h1 className="text-xl font-semibold text-foreground">Source</h1>
              <Button variant="ghost" size="icon" className="h-6 w-6">
                <PanelRight className="h-6 w-6" />
              </Button>
            </div>
          </div>

          {/* Current Chat Indicator - Always Visible */}
          {currentSessionId && (
            <div className="mx-4 mt-4 p-3 bg-primary/10 border border-primary/20 rounded-lg">
              <div className="flex items-center space-x-2">
                <div className="w-2 h-2 bg-primary rounded-full animate-pulse"></div>
                <span className="text-sm font-medium text-primary">
                  Current Chat:
                </span>
              </div>
              <p className="text-sm text-foreground mt-1 truncate">
                {chatSessions.find((s) => s.session_id === currentSessionId)
                  ?.preview || "New chat session"}
              </p>
            </div>
          )}

          {/* Tabs */}
          <Tabs
            value={desktopActiveTab}
            onValueChange={setDesktopActiveTab}
            className="flex-1 flex flex-col"
          >
            <div className="px-4 pt-4">
              <TabsList className="w-full">
                <TabsTrigger value="chats" className="flex-1">
                  All Chats
                </TabsTrigger>
                <TabsTrigger value="sources" className="flex-1">
                  Sources
                </TabsTrigger>
              </TabsList>
            </div>

            <TabsContent value="sources" className="flex-1 overflow-auto">
              {/* Sources Content */}

              <div className="p-4 space-y-3">
                <Dialog
                  open={isAddSourceDialogOpen}
                  onOpenChange={setIsAddSourceDialogOpen}
                >
                  <DialogTrigger asChild>
                    <Button className="w-full bg-[secondary] hover:bg-primary/90 text-primary-foreground border-solid border-[1px] border-[#ffffff]/50 rounded-full">
                      <Plus className="h-4 w-4 mr-2" />
                      ADD SOURCE
                    </Button>
                  </DialogTrigger>
                  <DialogContent className="w-full max-w-full lg:max-w-5xl max-h-[90vh] overflow-auto bg-[#222C41] border-none p-0 rounded-t-3xl scrollbar-hide">
                    {/* Header with Bot Lion */}
                    <div className="flex items-center justify-center flex-col relative overflow-hidden bg-[#293650] rounded-t-3xl">
                      <Image
                        src="/svgs/Bot-Lion.svg"
                        alt="Bot Lion"
                        width={110}
                        height={100}
                        className="object-contain absolute -top-1"
                      />
                      <Separator className="mt-15 z-50" />
                    </div>

                    {/* Title and Description */}
                    <div className="px-8 pb-4 text-start">
                      <h2 className="text-2xl font-semibold text-white mb-2">
                        ADD SOURCES
                      </h2>
                      <p className="text-gray-300 text-sm">
                        Sources let NALA tailor its insights based on the data
                        that matters most to your music journey.
                      </p>
                    </div>

                    {/* File Upload Area */}
                    <div className="px-8 pb-4">
                      <div className="border-2 border-dashed border-background rounded-lg p-12 text-center bg-[#151E31] hover:bg-[#FFFFFF]/5 transition-colors cursor-pointer">
                        <div className="flex flex-col items-center space-y-4">
                          <div className="w-12 h-12 rounded-full bg-[#FFFFFF]/20 hover:bg-[#ffffff]/10 flex items-center justify-center">
                            <Upload className="h-6 w-6 text-primary" />
                          </div>
                          <div>
                            <h3 className="text-white text-lg font-medium mb-2">
                              DRAG AND DROP
                            </h3>
                            <p className="text-gray-400 mb-4">Or</p>
                            <Button className="bg-[#6B7280] hover:bg-[#FFFFFF]/5 text-white px-8 py-2 rounded-full">
                              Upload File
                            </Button>
                          </div>
                          <p className="text-gray-400 text-sm">
                            Supported file types: PDF, txt, Markdown, Audio,
                            Video (e.g. mp3)
                          </p>
                        </div>
                      </div>
                    </div>

                    {/* Source Options */}
                    <div className="px-8 pb-4">
                      <div className="grid grid-cols-1 lg:grid-cols-3 gap-6">
                        {/* Google Drive */}
                        <div
                          className="bg-[#151E31] rounded-lg p-6 text-center hover:bg-[#FFFFFF]/5 transition-colors cursor-pointer"
                          onClick={() => {
                            setIsAddSourceDialogOpen(false);
                            setIsGoogleDriveDialogOpen(true);
                          }}
                        >
                          <div className="flex flex-col items-start space-y-10">
                            <h3 className="text-white font-bold text-xl">
                              Google Drive
                            </h3>
                            <div className="flex items-center space-x-4">
                              <Image
                                src="/svgs/GoogleDrive-WhiteIcon.svg"
                                alt="Google Drive"
                                width={60}
                                height={52}
                                className="opacity-50 hover:opacity-100"
                              />
                              <Image
                                src="/svgs/DropBox-WhiteIcon.svg"
                                alt="Dropbox"
                                width={60}
                                height={60}
                                className="opacity-50 hover:opacity-100"
                              />
                              <Image
                                src="/svgs/Cloud-WhiteIcon.svg"
                                alt="Dropbox"
                                width={60}
                                height={60}
                                className="opacity-50 hover:opacity-100"
                              />
                            </div>
                          </div>
                        </div>

                        {/* Link */}
                        <div className="bg-[#151E31] rounded-lg p-6 text-center hover:bg-[#FFFFFF]/5 transition-colors cursor-pointer">
                          <div className="flex flex-col items-start space-y-10">
                            <h3 className="text-white font-bold text-xl">
                              Link
                            </h3>
                            <div className="flex items-center space-x-4">
                              <Image
                                src="/svgs/Chain-WhiteIcon.svg"
                                alt="Google Drive"
                                width={60}
                                height={60}
                                className="opacity-50 hover:opacity-100"
                              />
                            </div>
                          </div>
                        </div>

                        {/* Copy & Paste */}
                        <div className="bg-[#151E31] rounded-lg p-6 text-center hover:bg-[#FFFFFF]/5 transition-colors cursor-pointer">
                          <div className="flex flex-col items-start space-y-10">
                            <h3 className="text-white font-bold text-xl">
                              Copy Paste
                            </h3>
                            <div className="flex items-center space-x-4">
                              <Image
                                src="/svgs/File-WhiteIcon.svg"
                                alt="Google Drive"
                                width={60}
                                height={52}
                                className="opacity-50 hover:opacity-100"
                              />
                            </div>
                          </div>
                        </div>
                      </div>
                    </div>
                  </DialogContent>
                </Dialog>
              </div>

              {/* Sources List */}
              <div className="p-4 space-y-3 border-b border-border">
                {sources.map((source) => (
                  <div
                    key={source.id}
                    className="flex items-center justify-between p-3 bg-secondary/50  hover:bg-secondary/80 transition-colors cursor-pointer rounded-full"
                  >
                    <div className="flex items-center space-x-3">
                      <div className="w-6 h-6 bg-[#FFFFFF4D] rounded-full flex items-center justify-center">
                        <Image
                          src={source.icon}
                          alt={source.name}
                          width={12}
                          height={12}
                          className="opacity-70"
                        />
                      </div>
                      <span className="text-sm text-foreground">
                        {source.name}
                      </span>
                    </div>
                    <Button variant="ghost" size="icon" className="h-6 w-6">
                      <MoreHorizontal className="h-3 w-3" />
                    </Button>
                  </div>
                ))}

                {/* <div className="flex items-center justify-center space-x-2 pt-2">
                  {SocialMedia.map((social) => (
                    <div
                      key={social.id}
                      className={`w-8 h-8 ${social.bgColor} rounded-full flex items-center justify-center`}
                    >
                      <Image
                        key={social.id}
                        src={social.icon}
                        alt={social.name}
                        width={20}
                        height={20}
                        className=""
                      />
                    </div>
                  ))}
                </div> */}
              </div>

              {/* Rosters Section */}
              <div className="p-4 border-b border-border">
                <div className="flex items-center justify-between mb-4">
                  <h2 className="text-lg font-semibold text-foreground">
                    Rosters{" "}
                    <span className="text-sm text-muted-foreground">
                      ({chatSelectedArtists.length})
                    </span>
                  </h2>
                  <Button
                    variant="outline"
                    size="icon"
                    className="h-6 w-6 rounded-full bg-transparent border-solid border-[1px] border-[#ffffff]/50"
                    onClick={handleOpenAddRosterDialog}
                    disabled={!currentSessionId || isSelectingArtists}
                  >
                    {isSelectingArtists ? (
                      <Loader2 className="h-3 w-3 animate-spin" />
                    ) : (
                      <Plus className="h-4 w-4" />
                    )}
                  </Button>
                </div>

                <div className="space-y-2">
                  {isLoadingSelected ? (
                    <div className="flex items-center justify-center py-4">
                      <Loader2 className="h-4 w-4 animate-spin text-muted-foreground" />
                      <span className="ml-2 text-sm text-muted-foreground">
                        Loading rosters...
                      </span>
                    </div>
                  ) : chatSelectedArtists.length > 0 ? (
                    chatSelectedArtists.map((artist, index) => (
                      <div
                        key={index}
                        className="flex items-center justify-between py-2 px-4 bg-secondary/30 rounded-full hover:bg-secondary/50 transition-colors cursor-pointer"
                      >
                        <div className="text-sm font-medium text-foreground">
                          {artist}
                        </div>
                        <Button
                          variant="ghost"
                          size="icon"
                          className="h-6 w-6 text-red-500 hover:text-red-700"
                          onClick={() => handleRemoveRosterArtist(artist)}
                          disabled={isDeselectingArtist}
                        >
                          {isDeselectingArtist ? (
                            <Loader2 className="h-3 w-3 animate-spin" />
                          ) : (
                            "×"
                          )}
                        </Button>
                      </div>
                    ))
                  ) : (
                    <div className="text-center py-4 text-muted-foreground text-sm">
                      {currentSessionId
                        ? "No artists selected for this chat"
                        : "Select a chat session to manage rosters"}
                    </div>
                  )}
                </div>
              </div>
            </TabsContent>

            <TabsContent value="chats" className="flex-1 overflow-auto">
              {/* All Chats Content */}
              <div className="p-4 space-y-3">
                <div className="flex items-center justify-between ">
                  <h2 className="text-lg font-semibold text-foreground">
                    Recent Chats
                  </h2>

                  <Button
                    variant="outline"
                    size="icon"
                    className="h-6 w-6 rounded-full bg-transparent border-solid border-[1px] border-[#ffffff]/50"
                    onClick={handleCreateNewSession}
                    disabled={isStartingSession}
                  >
                    {isStartingSession ? (
                      <Loader2 className="h-3 w-3 animate-spin" />
                    ) : (
                      <Plus className="h-4 w-4" />
                    )}
                  </Button>
                </div>

                <div className="space-y-2">
                  {isLoadingSessions ? (
                    <div className="flex items-center justify-center py-8">
                      <Loader2 className="h-4 w-4 animate-spin mr-2" />
                      <span className="text-sm text-muted-foreground">
                        Loading chats...
                      </span>
                    </div>
                  ) : chatSessions.length === 0 ? (
                    <div className="text-center py-8 text-muted-foreground text-sm">
                      No chat sessions yet. Click + to create your first chat.
                    </div>
                  ) : (
                    chatSessions.map((session) => (
                      <div
                        key={session.session_id}
                        className={`flex items-center justify-between p-3 rounded-lg hover:bg-secondary/50 transition-colors cursor-pointer border border-border/50 group ${
                          currentSessionId === session.session_id
                            ? "bg-primary/20 border-primary/30"
                            : "bg-secondary/30"
                        }`}
                        onClick={() =>
                          handleLoadChatSession(session.session_id)
                        }
                      >
                        <div className="flex-1 min-w-0">
                          <p className="text-sm text-foreground truncate">
                            {session.preview || "New chat session"}
                          </p>
                          <p className="text-xs text-muted-foreground">
                            {new Date(session.created_at).toLocaleDateString()}
                          </p>
                        </div>
                        <Button
                          variant="ghost"
                          size="icon"
                          className="h-6 w-6 group-hover:opacity-100 transition-opacity ml-2 flex-shrink-0"
                          onClick={(e) => {
                            e.stopPropagation();
                            handleDeleteSession(
                              session.session_id,
                              session.preview
                            );
                          }}
                          disabled={isEndingSession}
                        >
                          {isEndingSession ? (
                            <Loader2 className="h-3 w-3 animate-spin" />
                          ) : (
                            <X className="h-3 w-3 text-white" />
                          )}
                        </Button>
                      </div>
                    ))
                  )}
                </div>
              </div>
            </TabsContent>
          </Tabs>
        </div>
      </div>

      {/* Mobile/Tablet: Combined Container with Tabs */}
      <div className="flex-1 lg:hidden flex flex-col bg-background rounded-lg overflow-hidden">
        {/* Current Chat Indicator - Always Visible on Mobile */}
        {currentSessionId && (
          <div className="mx-4 mt-4 p-3 bg-primary/10 border border-primary/20 rounded-lg">
            <div className="flex items-center space-x-2">
              <div className="w-2 h-2 bg-primary rounded-full animate-pulse"></div>
              <span className="text-sm font-medium text-primary">
                Current Chat:
              </span>
            </div>
            <p className="text-sm text-foreground mt-1 truncate">
              {chatSessions.find((s) => s.session_id === currentSessionId)
                ?.preview || "New chat session"}
            </p>
          </div>
        )}

        <TabsBB
          value={mobileActiveTab}
          onValueChange={setMobileActiveTab}
          className="flex-1 flex flex-col"
        >
          <div className="p-4 border-b border-border">
            <TabsListBB className="w-full">
              <TabsTriggerBB value="allchats" className="flex-1">
                All Chats
              </TabsTriggerBB>
              <TabsTriggerBB value="sources" className="flex-1">
                Sources
              </TabsTriggerBB>
              <TabsTriggerBB value="chat" className="flex-1">
                Chat
              </TabsTriggerBB>
            </TabsListBB>
          </div>

          <TabsContentBB value="allchats" className="flex-1 overflow-auto">
            {/* Mobile All Chats Content */}
            <div className="p-4 space-y-3">
              <div className="flex items-center justify-between">
                <h2 className="text-lg font-semibold text-foreground">
                  Recent Chats
                </h2>
                <Button
                  variant="outline"
                  size="icon"
                  className="h-6 w-6 rounded-full bg-transparent border-solid border-[1px] border-[#ffffff]/50"
                  onClick={handleCreateNewSession}
                  disabled={isStartingSession}
                >
                  {isStartingSession ? (
                    <Loader2 className="h-3 w-3 animate-spin" />
                  ) : (
                    <Plus className="h-4 w-4" />
                  )}
                </Button>
              </div>

              <div className="space-y-2">
                {isLoadingSessions ? (
                  <div className="flex items-center justify-center py-8">
                    <Loader2 className="h-4 w-4 animate-spin mr-2" />
                    <span className="text-sm text-muted-foreground">
                      Loading chats...
                    </span>
                  </div>
                ) : chatSessions.length === 0 ? (
                  <div className="text-center py-8 text-muted-foreground text-sm">
                    No chat sessions yet. Click + to create your first chat.
                  </div>
                ) : (
                  chatSessions.map((session) => (
                    <div
                      key={session.session_id}
                      className={`flex items-center justify-between p-3 rounded-lg hover:bg-secondary/50 transition-colors cursor-pointer border border-border/50 group ${
                        currentSessionId === session.session_id
                          ? "bg-primary/20 border-primary/30"
                          : "bg-secondary/30"
                      }`}
                      onClick={() => handleLoadChatSession(session.session_id)}
                    >
                      <div className="flex-1 min-w-0">
                        <p className="text-sm text-foreground truncate">
                          {session.preview || "New chat session"}
                        </p>
                        <p className="text-xs text-muted-foreground">
                          {new Date(session.created_at).toLocaleDateString()}
                        </p>
                      </div>
                      <Button
                        variant="ghost"
                        size="icon"
                        className="h-6 w-6 group-hover:opacity-100 transition-opacity ml-2 flex-shrink-0"
                        onClick={(e) => {
                          e.stopPropagation();
                          handleDeleteSession(
                            session.session_id,
                            session.preview
                          );
                        }}
                        disabled={isEndingSession}
                      >
                        {isEndingSession ? (
                          <Loader2 className="h-3 w-3 animate-spin" />
                        ) : (
                          <X className="h-3 w-3 text-white" />
                        )}
                      </Button>
                    </div>
                  ))
                )}
              </div>
            </div>
          </TabsContentBB>

          <TabsContentBB value="sources" className="flex-1 overflow-auto">
            {/* Mobile Sources Content - No Nested Tabs */}
            <div className="flex-1 flex flex-col">
              {/* Sources Section */}
              <div className="p-4 space-y-3">
                <Dialog
                  open={isAddSourceDialogOpen}
                  onOpenChange={setIsAddSourceDialogOpen}
                >
                  <DialogTrigger asChild>
                    <Button className="w-full bg-[secondary] hover:bg-primary/90 text-primary-foreground border-solid border-[1px] border-[#ffffff]/50 rounded-full">
                      <Plus className="h-4 w-4 mr-2" />
                      ADD SOURCE
                    </Button>
                  </DialogTrigger>
                  {/* Add Source Dialog Content - Same as desktop */}
                  <DialogContent className="w-full max-w-5xl max-h-[90vh] overflow-auto bg-[#222C41] border-none p-0 rounded-t-3xl">
                    <div className="relative">
                      <div className="sticky top-0 bg-[#222C41] z-10 px-8 py-6 border-b border-[#ffffff]/10">
                        <h2 className="text-2xl font-bold text-white text-center">
                          Add Source
                        </h2>
                      </div>

                      {/* Source Options */}
                      <div className="px-8 pb-4">
                        <div className="grid grid-cols-3 gap-6">
                          {sources.map((source) => (
                            <div
                              key={source.id}
                              className="flex flex-col items-center p-6 bg-[#2A3441] rounded-xl hover:bg-[#3A4451] transition-colors cursor-pointer border border-[#ffffff]/10"
                              onClick={() => {
                                if (source.name === "Google Drive") {
                                  setIsAddSourceDialogOpen(false);
                                  setIsGoogleDriveDialogOpen(true);
                                }
                              }}
                            >
                              <Image
                                src={source.icon}
                                alt={source.name}
                                width={48}
                                height={48}
                                className="mb-4"
                              />
                              <h3 className="text-white font-medium text-center">
                                {source.name}
                              </h3>
                            </div>
                          ))}
                        </div>
                      </div>
                    </div>
                  </DialogContent>
                </Dialog>

                {/* Sources List */}
                <div className="space-y-2">
                  {sources.map((source) => (
                    <div
                      key={source.id}
                      className="flex items-center justify-between py-2 px-3 rounded-lg hover:bg-secondary/50 transition-colors"
                    >
                      <div className="flex items-center space-x-3">
                        <Image
                          src={source.icon}
                          alt={source.name}
                          width={20}
                          height={20}
                        />
                        <span className="text-sm font-medium text-foreground">
                          {source.name}
                        </span>
                      </div>
                      <Button
                        variant="ghost"
                        size="icon"
                        className="h-8 w-8 text-muted-foreground hover:text-foreground"
                      >
                        <MoreHorizontal className="h-4 w-4" />
                      </Button>
                    </div>
                  ))}
                </div>
              </div>

              {/* Rosters Section */}
              <div className="p-4 border-t border-border">
                <div className="flex items-center justify-between mb-4">
                  <h2 className="text-lg font-semibold text-foreground">
                    Rosters{" "}
                    <span className="text-sm text-muted-foreground">
                      ({chatSelectedArtists.length})
                    </span>
                  </h2>
                  <Button
                    variant="outline"
                    size="icon"
                    className="h-6 w-6 rounded-full bg-transparent border-solid border-[1px] border-[#ffffff]/50"
                    onClick={handleOpenAddRosterDialog}
                    disabled={!currentSessionId || isSelectingArtists}
                  >
                    {isSelectingArtists ? (
                      <Loader2 className="h-3 w-3 animate-spin" />
                    ) : (
                      <Plus className="h-4 w-4" />
                    )}
                  </Button>
                </div>

                <div className="space-y-2">
                  {isLoadingSelected ? (
                    <div className="flex items-center justify-center py-4">
                      <Loader2 className="h-4 w-4 animate-spin text-muted-foreground" />
                      <span className="ml-2 text-sm text-muted-foreground">
                        Loading rosters...
                      </span>
                    </div>
                  ) : chatSelectedArtists.length > 0 ? (
                    chatSelectedArtists.map((artist, index) => (
                      <div
                        key={index}
                        className="flex items-center justify-between p-3 rounded-lg bg-secondary/30 border border-border/50"
                      >
                        <div className="flex items-center space-x-3">
                          <span className="text-sm text-foreground">
                            {artist}
                          </span>
                        </div>
                        <Button
                          variant="ghost"
                          size="icon"
                          className="h-6 w-6 text-red-500 hover:text-red-700"
                          onClick={() => handleRemoveRosterArtist(artist)}
                          disabled={isDeselectingArtist}
                        >
                          {isDeselectingArtist ? (
                            <Loader2 className="h-3 w-3 animate-spin" />
                          ) : (
                            <X className="h-3 w-3" />
                          )}
                        </Button>
                      </div>
                    ))
                  ) : (
                    <div className="text-center py-4 text-muted-foreground text-sm">
                      {currentSessionId
                        ? "No artists selected for this chat"
                        : "Select a chat session to manage rosters"}
                    </div>
                  )}
                </div>
              </div>
            </div>
          </TabsContentBB>

          <TabsContentBB value="chat" className="flex-1 flex flex-col">
            {/* Mobile Chat Content */}
            <div
              ref={mobileChatRef}
              className="flex-1 overflow-y-auto overflow-x-hidden p-4 relative"
              style={{ maxHeight: "calc(100vh - 200px)" }}
            >
              {/* Loading overlay for chat loading */}
              {isLoadingChats && (
                <div className="absolute inset-0 bg-background/80 backdrop-blur-sm flex items-center justify-center z-10">
                  <div className="flex flex-col items-center space-y-4">
                    <Loader2 className="h-8 w-8 animate-spin text-primary" />
                    <p className="text-sm text-muted-foreground">
                      Loading chat...
                    </p>
                  </div>
                </div>
              )}

              <div className="space-y-4">
                {messages.map((message, index) => (
                  <div key={index} className="space-y-2">
                    {message.type === "user" ? (
                      <div className="flex justify-end">
                        <div className="max-w-[80%] bg-primary text-primary-foreground rounded-lg p-3">
                          <p className="text-sm">{message.content}</p>
                        </div>
                      </div>
                    ) : (
                      <div className="flex justify-start">
                        <div className="max-w-[80%] bg-muted rounded-lg p-3 relative group">
                          {/* Download Options for Mobile - Top Right */}
                          {!message.isThinking && message.displayData && (
                            <div className="absolute top-2 right-2 opacity-0 group-hover:opacity-100 transition-opacity">
                              <DropdownMenu>
                                <DropdownMenuTrigger asChild>
                                  <Button
                                    variant="ghost"
                                    size="icon"
                                    className="h-5 w-5"
                                  >
                                    <Download className="h-3 w-3" />
                                  </Button>
                                </DropdownMenuTrigger>
                                <DropdownMenuContent
                                  align="end"
                                  className="w-32"
                                >
                                  <DropdownMenuItem
                                    onClick={() =>
                                      downloadMessageAsPDF(message, message.id)
                                    }
                                  >
                                    <FileText className="mr-2 h-3 w-3" />
                                    PDF
                                  </DropdownMenuItem>
                                  <DropdownMenuItem
                                    onClick={() =>
                                      downloadMessageAsExcel(
                                        message,
                                        message.id
                                      )
                                    }
                                  >
                                    <FileSpreadsheet className="mr-2 h-3 w-3" />
                                    Excel
                                  </DropdownMenuItem>
                                </DropdownMenuContent>
                              </DropdownMenu>
                            </div>
                          )}

                          {message.isThinking ? (
                            <div className="flex items-center space-x-2">
                              <div className="flex space-x-1">
                                <div className="w-2 h-2 bg-primary rounded-full animate-bounce"></div>
                                <div
                                  className="w-2 h-2 bg-primary rounded-full animate-bounce"
                                  style={{ animationDelay: "0.1s" }}
                                ></div>
                                <div
                                  className="w-2 h-2 bg-primary rounded-full animate-bounce"
                                  style={{ animationDelay: "0.2s" }}
                                ></div>
                              </div>
                              <span className="text-sm text-primary font-medium">
                                {message.content}
                              </span>
                            </div>
                          ) : (
                            <ResponseRenderer
                              answerStr={message.content}
                              displayData={message.displayData}
                              dataType={message.dataType || "text"}
                            />
                          )}
                        </div>
                      </div>
                    )}
                  </div>
                ))}
              </div>

              {/* Pre-question badges - show only when chat is empty and no complete cycle */}
              {messages.length === 0 && !hasCompletedMessageCycle && (
                <div className="absolute bottom-28 left-0 h-20 flex items-center justify-center w-full p-8">
                  <div className="flex items-center justify-center flex-wrap gap-6">
                    {preQuestions.map((question) => (
                      <Badge
                        key={question.id}
                        className="bg-secondary rounded-full px-4 py-2 cursor-pointer hover:bg-secondary/80 transition-colors"
                        onClick={() => handlePreQuestionClick(question.query)}
                      >
                        {question.query}
                      </Badge>
                    ))}
                  </div>
                </div>
              )}
            </div>

            {/* Mobile Chat Input */}
            <div className="p-4 border-t border-border">
              <div className="relative w-full">
                <form onSubmit={handleSubmit} className="w-full">
                  <div className="flex w-full items-center space-x-2 border-[1px] border-[#FFFFFF4D] rounded-xl p-3">
                    {/* Left side buttons */}
                    <div className="flex items-center space-x-1">
                      <Button
                        variant="ghost"
                        size="icon"
                        className="h-8 w-8"
                        type="button"
                        onClick={() => setIsAddSourceDialogOpen(true)}
                      >
                        <Paperclip className="h-4 w-4" />
                      </Button>

                      {/* StickWithStart Icon with Popover OR Selected Item Badge */}
                      {selectedGenerateItem ? (
                        // Show badge when item is selected
                        <div className="flex items-center space-x-2 bg-secondary/50 border border-border rounded-full px-3 py-1.5">
                          <Image
                            src={getGenerateItemIcon(selectedGenerateItem)}
                            alt={selectedGenerateItem}
                            width={14}
                            height={14}
                          />
                          <span className="text-sm text-foreground capitalize">
                            {selectedGenerateItem}
                          </span>
                          <Button
                            variant="ghost"
                            size="icon"
                            className="h-4 w-4 p-0 hover:bg-destructive/20"
                            onClick={handleRemoveGenerateItem}
                          >
                            <X className="h-3 w-3" />
                          </Button>
                        </div>
                      ) : (
                        // Show popover when no item is selected
                        <Popover>
                          <PopoverTrigger asChild>
                            <Button
                              variant="ghost"
                              size="icon"
                              className="h-8 w-8"
                              type="button"
                            >
                              <Image
                                src="/svgs/StickwithStart-WhiteIcon.svg"
                                alt="Generate Options"
                                width={16}
                                height={16}
                              />
                            </Button>
                          </PopoverTrigger>
                          <PopoverContent
                            className="w-48 p-2"
                            align="start"
                            side="top"
                          >
                            <div className="space-y-1">
                              <Button
                                variant="ghost"
                                className="w-full justify-start h-10 px-3"
                                onClick={() => {
                                  handleAddGenerateItem("image");
                                }}
                              >
                                <Image
                                  src="/svgs/GanerateImage-WhitIcon.svg"
                                  alt="Generate Image"
                                  width={16}
                                  height={16}
                                  className="mr-3"
                                />
                                Generate Image
                              </Button>
                              <Button
                                variant="ghost"
                                className="w-full justify-start h-10 px-3"
                                onClick={() => {
                                  handleAddGenerateItem("video");
                                }}
                              >
                                <Image
                                  src="/svgs/GanerateVideo-WhiteIcon.svg"
                                  alt="Generate Video"
                                  width={16}
                                  height={16}
                                  className="mr-3"
                                />
                                Generate Video
                              </Button>
                            </div>
                          </PopoverContent>
                        </Popover>
                      )}
                    </div>

                    <input
                      type="text"
                      placeholder="Ask or search anything..."
                      value={inputText}
                      onChange={(e) => setInputText(e.target.value)}
<<<<<<< HEAD
                      disabled={
                        isLoading || isGeneratingImage || isGeneratingVideo
                      }
=======
                      disabled={isSendingMessage}
>>>>>>> 7cef38cd
                      className="flex-1 bg-transparent border-none outline-none text-foreground placeholder:text-muted-foreground disabled:opacity-50"
                    />

                    {/* Right side buttons */}
                    <div className="flex items-center space-x-1">
                      <Button
                        variant="ghost"
                        size="icon"
                        className="h-8 w-8"
                        type="button"
                      >
                        <Mic className="h-4 w-4" />
                      </Button>

                      {/* Conditional button - Live Chat or Send */}
                      {inputText.trim() ? (
                        <Button
                          type="submit"
                          size="icon"
<<<<<<< HEAD
                          disabled={
                            isLoading || isGeneratingImage || isGeneratingVideo
                          }
                          className="h-8 w-8 bg-primary hover:bg-primary/90 disabled:opacity-50"
                        >
                          {isLoading ||
                          isGeneratingImage ||
                          isGeneratingVideo ? (
=======
                          disabled={isSendingMessage}
                          className="h-8 w-8 bg-primary hover:bg-primary/90 disabled:opacity-50"
                        >
                          {isSendingMessage ? (
>>>>>>> 7cef38cd
                            <Loader2 className="h-4 w-4 animate-spin" />
                          ) : (
                            <Send className="h-4 w-4" />
                          )}
                        </Button>
                      ) : (
                        <Button
                          variant="ghost"
                          size="icon"
                          className="h-8 w-8"
                          type="button"
                          onClick={() => setIsLiveChatDialogOpen(true)}
                        >
                          <Image
                            src="/svgs/AudioImage.svg"
                            alt="Live Chat"
                            width={16}
                            height={16}
                          />
                        </Button>
                      )}
                    </div>
                  </div>
                </form>
              </div>
            </div>
          </TabsContentBB>
        </TabsBB>
      </div>

      {/* Desktop: Center Panel - Chat */}
      <div className="hidden lg:flex flex-1 flex-col bg-background  rounded-lg  overflow-hidden min-w-0">
        {/* Chat Header */}
        <div className="flex items-center justify-center flex-col relative overflow-hidden bg-transparent rounded-t-lg">
          <h3 className="absolute top-1/2 left-12 transform -translate-x-1/2 -translate-y-1/2 text-xl font-semibold text-foreground">
            Chat
          </h3>

          <Image
            src="/svgs/Bot-Lion.svg"
            alt="Bot Lion"
            width={110}
            height={100}
            className="object-contain absolute -top-1"
          />
          <Separator className="mt-15 z-50" />
        </div>

        {/* Chat Messages */}
<<<<<<< HEAD
        <div className="flex-1 overflow-y-auto p-4 space-y-4 relative">
          {/* Loading states for generation */}
          {(isGeneratingImage || isGeneratingVideo) && (
            <div className="flex justify-start">
              <div className="w-full bg-secondary text-secondary-foreground rounded-lg p-4 max-w-full">
                <div className="flex items-center space-x-2 mb-3">
                  <Image
                    src="/svgs/Golden-Paw.svg"
                    alt="Paw"
                    width={16}
                    height={16}
                  />
                  <span className="text-xs text-muted-foreground">
                    {isGeneratingImage
                      ? "Generating Image..."
                      : "Generating Video..."}
                  </span>
                </div>
                <div className="flex items-center space-x-2">
                  <Loader2 className="h-4 w-4 animate-spin" />
                  <span className="text-sm">
                    {isGeneratingImage
                      ? "Creating your image, please wait..."
                      : "Creating your video, this may take a moment..."}
                  </span>
                </div>
=======
        <div
          ref={desktopChatRef}
          className="flex-1 overflow-y-auto p-4 space-y-4 relative"
        >
          {/* Loading overlay for chat loading */}
          {isLoadingChats && (
            <div className="absolute inset-0 bg-background/80 backdrop-blur-sm flex items-center justify-center z-10">
              <div className="flex flex-col items-center space-y-4">
                <Loader2 className="h-8 w-8 animate-spin text-primary" />
                <p className="text-sm text-muted-foreground">Loading chat...</p>
>>>>>>> 7cef38cd
              </div>
            </div>
          )}

          {messages.map((message) => (
            <div
              key={message.id}
              className={`flex ${
                message.type === "user" ? "justify-end" : "justify-start"
              }`}
            >
              {message.type === "user" ? (
                <div className="max-w-[70%] bg-primary text-primary-foreground rounded-lg p-4">
                  <p className="text-sm">{message.content}</p>
                  <div className="flex justify-end mt-2">
                    <span className="text-xs text-primary-foreground/70">
                      {message.timestamp}
                    </span>
                  </div>
                </div>
              ) : (
                <div className="w-full bg-secondary text-secondary-foreground rounded-lg p-4 max-w-full relative group">
                  <div className="flex items-center justify-between mb-3">
                    <div className="flex items-center space-x-2">
                      <Image
                        src="/svgs/Golden-Paw.svg"
                        alt="Paw"
                        width={16}
                        height={16}
                        className={message.isThinking ? "animate-pulse" : ""}
                      />
                      <span className="text-xs text-muted-foreground">
                        {message.timestamp}
                      </span>
                    </div>

                    {/* Download Options - Show only for bot messages with data */}
                    {!message.isThinking && message.displayData && (
                      <div className="opacity-0 group-hover:opacity-100 transition-opacity">
                        <DropdownMenu>
                          <DropdownMenuTrigger asChild>
                            <Button
                              variant="ghost"
                              size="icon"
                              className="h-6 w-6"
                            >
                              <Download className="h-3 w-3" />
                            </Button>
                          </DropdownMenuTrigger>
                          <DropdownMenuContent align="end" className="w-40">
                            <DropdownMenuItem
                              onClick={() =>
                                downloadMessageAsPDF(message, message.id)
                              }
                            >
                              <FileText className="mr-2 h-3 w-3" />
                              PDF
                            </DropdownMenuItem>
                            <DropdownMenuItem
                              onClick={() =>
                                downloadMessageAsExcel(message, message.id)
                              }
                            >
                              <FileSpreadsheet className="mr-2 h-3 w-3" />
                              Excel
                            </DropdownMenuItem>
                          </DropdownMenuContent>
                        </DropdownMenu>
                      </div>
                    )}
                  </div>
                  <div className="w-full">
                    {message.isThinking ? (
                      <div className="flex items-center space-x-2">
                        <div className="flex space-x-1">
                          <div className="w-2 h-2 bg-primary rounded-full animate-bounce"></div>
                          <div
                            className="w-2 h-2 bg-primary rounded-full animate-bounce"
                            style={{ animationDelay: "0.1s" }}
                          ></div>
                          <div
                            className="w-2 h-2 bg-primary rounded-full animate-bounce"
                            style={{ animationDelay: "0.2s" }}
                          ></div>
                        </div>
                        <span className="text-sm text-primary font-medium">
                          {message.content}
                        </span>
                      </div>
                    ) : (
                      <ResponseRenderer
                        answerStr={message.content}
                        displayData={message.displayData}
                        dataType={message.dataType || "text"}
                      />
                    )}
                  </div>
                </div>
              )}
            </div>
          ))}

          {/* Pre-question badges - show only when chat is empty and no complete cycle */}
          {messages.length === 0 && !hasCompletedMessageCycle && (
            <div className="absolute bottom-20 left-0 h-20 flex items-center justify-center w-full p-8">
              <div className="flex items-center justify-center flex-wrap gap-6">
                {preQuestions.map((question) => (
                  <Badge
                    key={question.id}
                    className="bg-secondary rounded-full px-4 py-2 cursor-pointer hover:bg-secondary/80 transition-colors"
                    onClick={() => handlePreQuestionClick(question.query)}
                  >
                    {question.query}
                  </Badge>
                ))}
              </div>
            </div>
          )}
        </div>

        {/* Chat Models Selection */}
        <div className="p-4 border-t border-border">
          {/* Chat Input */}
          <div className="relative">
            <form onSubmit={handleSubmit}>
              <div className="flex w-full items-center flex-col space-x-2 border-[1px] border-[#FFFFFF4D] rounded-xl p-3">
                {/* Left side buttons */}
                <input
                  type="text"
                  placeholder="Ask or search anything..."
                  value={inputText}
                  onChange={(e) => setInputText(e.target.value)}
<<<<<<< HEAD
                  disabled={isLoading || isGeneratingImage || isGeneratingVideo}
=======
                  disabled={isSendingMessage}
>>>>>>> 7cef38cd
                  className="flex-1 bg-transparent w-full p-2 border-none outline-none text-foreground placeholder:text-muted-foreground disabled:opacity-50"
                />
                <div className="flex items-center justify-between w-full space-x-2">
                  <div className="flex items-center space-x-1">
                    <Button
                      variant="ghost"
                      size="icon"
                      className="h-8 w-8"
                      type="button"
                      onClick={() => setIsAddSourceDialogOpen(true)}
                    >
                      <Paperclip className="h-4 w-4" />
                    </Button>

                    {/* StickWithStart Icon with Popover OR Selected Item Badge */}
                    {selectedGenerateItem ? (
                      // Show badge when item is selected
                      <div className="flex items-center space-x-2 bg-secondary/50 border border-border rounded-full px-3 py-1.5">
                        <Image
                          src={getGenerateItemIcon(selectedGenerateItem)}
                          alt={selectedGenerateItem}
                          width={14}
                          height={14}
                        />
                        <span className="text-sm text-foreground capitalize">
                          {selectedGenerateItem}
                        </span>
                        <Button
                          variant="ghost"
                          size="icon"
                          className="h-4 w-4 p-0 hover:bg-destructive/20"
                          onClick={handleRemoveGenerateItem}
                        >
                          <X className="h-3 w-3" />
                        </Button>
                      </div>
                    ) : (
                      // Show popover when no item is selected
                      <Popover>
                        <PopoverTrigger asChild>
                          <Button
                            variant="ghost"
                            size="icon"
                            className="h-8 w-8"
                            type="button"
                          >
                            <Image
                              src="/svgs/StickwithStart-WhiteIcon.svg"
                              alt="Generate Options"
                              width={16}
                              height={16}
                            />
                          </Button>
                        </PopoverTrigger>
                        <PopoverContent
                          className="w-48 p-2"
                          align="start"
                          side="top"
                        >
                          <div className="space-y-1">
                            <Button
                              variant="ghost"
                              className="w-full justify-start h-10 px-3"
                              onClick={() => {
                                handleAddGenerateItem("image");
                              }}
                            >
                              <Image
                                src="/svgs/GanerateImage-WhitIcon.svg"
                                alt="Generate Image"
                                width={16}
                                height={16}
                                className="mr-3"
                              />
                              Generate Image
                            </Button>
                            <Button
                              variant="ghost"
                              className="w-full justify-start h-10 px-3"
                              onClick={() => {
                                handleAddGenerateItem("video");
                              }}
                            >
                              <Image
                                src="/svgs/GanerateVideo-WhiteIcon.svg"
                                alt="Generate Video"
                                width={16}
                                height={16}
                                className="mr-3"
                              />
                              Generate Video
                            </Button>
                          </div>
                        </PopoverContent>
                      </Popover>
                    )}
                  </div>

                  {/* Right side buttons */}
                  <div className="flex items-center space-x-1">
                    <Button
                      variant="ghost"
                      size="icon"
                      className="h-8 w-8"
                      type="button"
                    >
                      <Mic className="h-4 w-4" />
                    </Button>

                    {/* Conditional button - Live Chat or Send */}
                    {inputText.trim() ? (
                      <Button
                        type="submit"
                        size="icon"
<<<<<<< HEAD
                        disabled={
                          isLoading || isGeneratingImage || isGeneratingVideo
                        }
                        className="h-8 w-8 bg-primary hover:bg-primary/90 disabled:opacity-50"
                      >
                        {isLoading || isGeneratingImage || isGeneratingVideo ? (
=======
                        disabled={isSendingMessage}
                        className="h-8 w-8 bg-primary hover:bg-primary/90 disabled:opacity-50"
                      >
                        {isSendingMessage ? (
>>>>>>> 7cef38cd
                          <Loader2 className="h-4 w-4 animate-spin" />
                        ) : (
                          <Send className="h-4 w-4" />
                        )}
                      </Button>
                    ) : (
                      <Button
                        variant="ghost"
                        size="icon"
                        className="h-8 w-8"
                        type="button"
                        onClick={() => setIsLiveChatDialogOpen(true)}
                      >
                        <Image
                          src="/svgs/SpeakIcon.svg"
                          alt="Live Chat"
                          width={16}
                          height={16}
                        />
                      </Button>
                    )}
                  </div>
                </div>
              </div>
            </form>
          </div>
        </div>
      </div>

      {/* Remove Artist Confirmation Dialog */}
      <Dialog
        open={confirmRemoveDialog.isOpen}
        onOpenChange={(open) =>
          !open && setConfirmRemoveDialog({ isOpen: false, artistName: "" })
        }
      >
        <DialogContent className="max-w-md">
          <DialogHeader>
            <DialogTitle>Remove Artist</DialogTitle>
            <DialogDescription>
              Are you sure you want to remove{" "}
              <span className="font-semibold">
                {confirmRemoveDialog.artistName}
              </span>{" "}
              from your roster? This action cannot be undone.
            </DialogDescription>
          </DialogHeader>
          <DialogFooter className="flex justify-end gap-2">
            <Button
              variant="outline"
              onClick={handleCancelRemoveArtist}
              disabled={deleteArtistMutation.isPending}
            >
              Cancel
            </Button>
            <Button
              variant="destructive"
              onClick={handleConfirmRemoveArtist}
              disabled={deleteArtistMutation.isPending}
            >
              {deleteArtistMutation.isPending ? "Removing..." : "Yes, Remove"}
            </Button>
          </DialogFooter>
        </DialogContent>
      </Dialog>

      {/* Delete Session Confirmation Dialog */}
      <Dialog
        open={confirmDeleteSessionDialog.isOpen}
        onOpenChange={(open) => {
          if (!open) handleCancelDeleteSession();
        }}
      >
        <DialogContent className="bg-[#222C41] border-none text-white max-w-md">
          <DialogHeader>
            <DialogTitle className="text-xl font-semibold">
              Delete Chat Session
            </DialogTitle>
            <DialogDescription className="text-gray-300">
              Are you sure you want to delete this chat session? This action
              cannot be undone.
            </DialogDescription>
          </DialogHeader>

          <div className="py-4">
            <div className="bg-[#151E31] rounded-lg p-3">
              <p className="text-sm text-gray-300 truncate">
                {confirmDeleteSessionDialog.preview || "Chat session"}
              </p>
            </div>
          </div>

          <DialogFooter className="flex gap-2">
            <Button
              variant="outline"
              onClick={handleCancelDeleteSession}
              className="border-gray-600 text-gray-300 hover:bg-gray-700"
            >
              Cancel
            </Button>
            <Button
              onClick={handleConfirmDeleteSession}
              disabled={isEndingSession}
              className="bg-red-600 hover:bg-red-700 text-white"
            >
              {isEndingSession ? (
                <>
                  <Loader2 className="h-4 w-4 animate-spin mr-2" />
                  Deleting...
                </>
              ) : (
                "Delete"
              )}
            </Button>
          </DialogFooter>
        </DialogContent>
      </Dialog>

      {/* Add Roster Dialog */}
      <Dialog
        open={isAddRosterDialogOpen}
        onOpenChange={setIsAddRosterDialogOpen}
      >
        <DialogContent className="w-full max-w-2xl max-h-[90vh] overflow-auto bg-[#222C41] border-none p-0 rounded-t-3xl">
          {/* Header with Bot Lion */}
          <div className="flex items-center justify-center flex-col relative overflow-hidden bg-[#293650] rounded-t-3xl">
            <Image
              src="/svgs/Bot-Lion.svg"
              alt="Bot Lion"
              width={110}
              height={100}
              className="object-contain absolute -top-1"
            />
            <Separator className="mt-15 z-50" />
          </div>

          <div className="px-8 pb-4 text-start">
            <h2 className="text-2xl font-semibold text-white mb-2">
              Add Artists to Chat
            </h2>
            <p className="text-gray-300 text-sm">
              Select artists from your roster to add to this chat session.
            </p>
          </div>

          {/* Artists List */}
          <div className="px-8 pb-4">
            <div className="max-h-60 overflow-y-auto space-y-2 scrollbar-hide">
              {isLoadingRoster ? (
                <div className="flex items-center justify-center py-8">
                  <Loader2 className="h-6 w-6 animate-spin text-white" />
                  <span className="ml-2 text-white">
                    Loading your artists...
                  </span>
                </div>
              ) : userRoster.length > 0 ? (
                userRoster.map((artist, index) => {
                  const isSelected = tempSelectedRosterArtists.some(
                    (a) => a.id === artist.id
                  );
                  const isAlreadyInChat = chatSelectedArtists.includes(
                    artist.name
                  );

                  return (
                    <div
                      key={index}
                      className={`flex items-center justify-between p-3 rounded-lg transition-colors cursor-pointer ${
                        isAlreadyInChat
                          ? "bg-green-600/20 border border-green-600/30"
                          : isSelected
                          ? "bg-primary/20 border border-primary/30"
                          : "bg-[#4A5A6C] hover:bg-[#5A6A7C]"
                      }`}
                      onClick={() =>
                        !isAlreadyInChat && handleToggleRosterArtist(artist)
                      }
                    >
                      <div className="flex items-center space-x-3">
                        <div
                          className={`w-4 h-4 rounded border-2 flex items-center justify-center ${
                            isAlreadyInChat
                              ? "bg-green-600 border-green-600"
                              : isSelected
                              ? "bg-primary border-primary"
                              : "border-white"
                          }`}
                        >
                          {(isSelected || isAlreadyInChat) && (
                            <svg
                              className="w-3 h-3 text-white"
                              fill="currentColor"
                              viewBox="0 0 20 20"
                            >
                              <path
                                fillRule="evenodd"
                                d="M16.707 5.293a1 1 0 010 1.414l-8 8a1 1 0 01-1.414 0l-4-4a1 1 0 011.414-1.414L8 12.586l7.293-7.293a1 1 0 011.414 0z"
                                clipRule="evenodd"
                              />
                            </svg>
                          )}
                        </div>
                        <div className="flex items-center space-x-3">
                          <img
                            src={artist.picture_url || "/api/placeholder/32/32"}
                            alt={artist.name}
                            className="w-8 h-8 rounded-full"
                          />
                          <div>
                            <div className="text-sm font-medium text-white">
                              {artist.name}
                            </div>
                            <div className="text-xs text-gray-400">
                              {artist.country} •{" "}
                              {artist.listenership.toLocaleString()} listeners
                            </div>
                          </div>
                        </div>
                      </div>
                      {isAlreadyInChat && (
                        <span className="text-xs text-green-400">In Chat</span>
                      )}
                    </div>
                  );
                })
              ) : (
                <div className="flex flex-col items-center justify-center py-8 text-center">
                  <span className="text-white text-sm mb-2">
                    No artists in your roster
                  </span>
                  <span className="text-gray-400 text-xs">
                    Add artists to your roster in the My Artists page first.
                  </span>
                </div>
              )}
            </div>
          </div>

          {/* Add to Chat Button */}
          <div className="flex justify-between items-center px-8 pb-6">
            <div className="text-sm text-gray-400">
              {tempSelectedRosterArtists.length > 0 && (
                <span>
                  {tempSelectedRosterArtists.length} artist
                  {tempSelectedRosterArtists.length !== 1 ? "s" : ""} selected
                </span>
              )}
            </div>
            <div className="flex gap-2">
              <Button
                variant="outline"
                onClick={() => {
                  setTempSelectedRosterArtists([]);
                  setIsAddRosterDialogOpen(false);
                }}
                className="px-6"
              >
                Cancel
              </Button>
              <Button
                className="bg-[#E55351] hover:bg-[#E55351]/90 text-white px-8"
                onClick={handleAddRosterArtists}
                disabled={
                  tempSelectedRosterArtists.length === 0 || isSelectingArtists
                }
              >
                {isSelectingArtists ? (
                  <>
                    <Loader2 className="h-4 w-4 animate-spin mr-2" />
                    Adding...
                  </>
                ) : (
                  <>
                    Add to Chat{" "}
                    {tempSelectedRosterArtists.length > 0 &&
                      `(${tempSelectedRosterArtists.length})`}
                  </>
                )}
              </Button>
            </div>
          </div>
        </DialogContent>
      </Dialog>

      {/* Remove Roster Confirmation Dialog */}
      <Dialog
        open={confirmRemoveRosterDialog.isOpen}
        onOpenChange={(open) => {
          if (!open) handleCancelRemoveRosterArtist();
        }}
      >
        <DialogContent className="bg-[#222C41] border-none text-white max-w-md">
          <DialogHeader>
            <DialogTitle className="text-xl font-semibold">
              Remove Artist from Chat
            </DialogTitle>
            <DialogDescription className="text-gray-300">
              Are you sure you want to remove{" "}
              <span className="font-semibold">
                {confirmRemoveRosterDialog.artistName}
              </span>{" "}
              from this chat session?
            </DialogDescription>
          </DialogHeader>

          <DialogFooter className="flex gap-2">
            <Button
              variant="outline"
              onClick={handleCancelRemoveRosterArtist}
              className="border-gray-600 text-gray-300 hover:bg-gray-700"
            >
              Cancel
            </Button>
            <Button
              onClick={handleConfirmRemoveRosterArtist}
              disabled={isDeselectingArtist}
              className="bg-red-600 hover:bg-red-700 text-white"
            >
              {isDeselectingArtist ? (
                <>
                  <Loader2 className="h-4 w-4 animate-spin mr-2" />
                  Removing...
                </>
              ) : (
                "Remove Artist"
              )}
            </Button>
          </DialogFooter>
        </DialogContent>
      </Dialog>

      {/* Google Drive Connector Dialog */}
      <GoogleDriveConnector
        isOpen={isGoogleDriveDialogOpen}
        onClose={() => setIsGoogleDriveDialogOpen(false)}
        onConnect={handleGoogleDriveConnect}
      />

      {/* Live Chat Dialog */}
      <Dialog
        open={isLiveChatDialogOpen}
        onOpenChange={setIsLiveChatDialogOpen}
      >
        <DialogContent className="max-w-full max-h-full w-screen h-[80vh] p-0 border-none bg-gradient-to-b from-[#2A3441] to-[#1A2332]">
          <div className="flex flex-col items-center justify-center h-full relative">
            {/* Close button */}
            {/* <Button
              variant="ghost"
              size="icon"
              className="absolute top-6 right-6 h-12 w-12 rounded-full bg-[#4A5568] hover:bg-[#5A6578] text-white"
              onClick={() => setIsLiveChatDialogOpen(false)}
            >
              <X className="h-6 w-6" />
            </Button> */}

            {/* Bot Lion Image */}
            <div className="mb-8">
              <Image
                src="/svgs/Bot-Lion.svg"
                alt="Bot Lion"
                width={200}
                height={200}
                className="object-contain"
              />
            </div>

            {/* Audio Visualization */}
            <div className="mb-8">
              <Image
                src="/svgs/AudioImage.svg"
                alt="Audio Visualization"
                width={300}
                height={80}
                className="object-contain"
              />
            </div>

            {/* Response Text */}
            <div className="mb-12 text-center max-w-md">
              <p className="text-white text-lg">
                I have generated the comprehensive valuation report for Cailboy
              </p>
            </div>

            {/* Control Buttons */}
            <div className="flex items-center space-x-6">
              <Button
                variant="ghost"
                size="icon"
                className="h-16 w-16 rounded-full bg-[#E53E3E] hover:bg-[#C53030] text-white"
              >
                <Mic className="h-8 w-8" />
              </Button>
              <Button
                variant="ghost"
                size="icon"
                className="h-16 w-16 rounded-full bg-[#4A5568] hover:bg-[#5A6578] text-white"
                onClick={() => setIsLiveChatDialogOpen(false)}
              >
                <X className="h-8 w-8" />
              </Button>
            </div>
          </div>
        </DialogContent>
      </Dialog>
    </div>
  );
};

export default ChatPage;<|MERGE_RESOLUTION|>--- conflicted
+++ resolved
@@ -67,16 +67,13 @@
 } from "@/hooks/use-chat-sessions";
 import { useChatRoster } from "@/hooks/use-chat-roster";
 import { useUserRoster, type Artist } from "@/hooks/use-artists";
-<<<<<<< HEAD
-import { useImageGeneration, useVideoGeneration } from "@/hooks/use-generation";
-import { toast } from "sonner";
-import { Badge } from "@/components/ui/badge";
-=======
 import {
   downloadMessageAsPDF,
   downloadMessageAsExcel,
 } from "@/utils/downloadUtils";
->>>>>>> 7cef38cd
+import { useImageGeneration, useVideoGeneration } from "@/hooks/use-generation";
+import { toast } from "sonner";
+import { Badge } from "@/components/ui/badge";
 
 interface ChatMessage {
   id: number;
@@ -377,26 +374,6 @@
 
       const data = await response.json();
 
-<<<<<<< HEAD
-      const botMessage = {
-        id: Date.now() + 1,
-        type: "bot" as const,
-        content: data.answer_str || "Sorry, I couldn't process your request.",
-        timestamp: new Date().toLocaleTimeString([], {
-          hour: "2-digit",
-          minute: "2-digit",
-        }),
-        displayData: data.display_data,
-        dataType: data.data_type || "text",
-        queryStr: data.query_str,
-        status: data.status_bool,
-      };
-
-      setMessages((prev) => [...prev, botMessage]);
-
-      // Mark that we've completed a message cycle (user message + bot response)
-      setHasCompletedMessageCycle(true);
-=======
       // Remove thinking message and add actual response
       setMessages((prev) => {
         const withoutThinking = prev.filter((msg) => !msg.isThinking);
@@ -416,7 +393,9 @@
         return [...withoutThinking, botMessage];
       });
       scrollToBottom();
->>>>>>> 7cef38cd
+
+      // Mark that we've completed a message cycle (user message + bot response)
+      setHasCompletedMessageCycle(true);
     } catch (error) {
       console.error("Error sending message:", error);
       // Remove thinking message and add error message
@@ -1824,13 +1803,11 @@
                       placeholder="Ask or search anything..."
                       value={inputText}
                       onChange={(e) => setInputText(e.target.value)}
-<<<<<<< HEAD
                       disabled={
-                        isLoading || isGeneratingImage || isGeneratingVideo
+                        isSendingMessage ||
+                        isGeneratingImage ||
+                        isGeneratingVideo
                       }
-=======
-                      disabled={isSendingMessage}
->>>>>>> 7cef38cd
                       className="flex-1 bg-transparent border-none outline-none text-foreground placeholder:text-muted-foreground disabled:opacity-50"
                     />
 
@@ -1850,21 +1827,16 @@
                         <Button
                           type="submit"
                           size="icon"
-<<<<<<< HEAD
                           disabled={
-                            isLoading || isGeneratingImage || isGeneratingVideo
+                            isSendingMessage ||
+                            isGeneratingImage ||
+                            isGeneratingVideo
                           }
                           className="h-8 w-8 bg-primary hover:bg-primary/90 disabled:opacity-50"
                         >
-                          {isLoading ||
+                          {isSendingMessage ||
                           isGeneratingImage ||
                           isGeneratingVideo ? (
-=======
-                          disabled={isSendingMessage}
-                          className="h-8 w-8 bg-primary hover:bg-primary/90 disabled:opacity-50"
-                        >
-                          {isSendingMessage ? (
->>>>>>> 7cef38cd
                             <Loader2 className="h-4 w-4 animate-spin" />
                           ) : (
                             <Send className="h-4 w-4" />
@@ -1914,8 +1886,20 @@
         </div>
 
         {/* Chat Messages */}
-<<<<<<< HEAD
-        <div className="flex-1 overflow-y-auto p-4 space-y-4 relative">
+        <div
+          ref={desktopChatRef}
+          className="flex-1 overflow-y-auto p-4 space-y-4 relative"
+        >
+          {/* Loading overlay for chat loading */}
+          {isLoadingChats && (
+            <div className="absolute inset-0 bg-background/80 backdrop-blur-sm flex items-center justify-center z-10">
+              <div className="flex flex-col items-center space-y-4">
+                <Loader2 className="h-8 w-8 animate-spin text-primary" />
+                <p className="text-sm text-muted-foreground">Loading chat...</p>
+              </div>
+            </div>
+          )}
+
           {/* Loading states for generation */}
           {(isGeneratingImage || isGeneratingVideo) && (
             <div className="flex justify-start">
@@ -1941,18 +1925,6 @@
                       : "Creating your video, this may take a moment..."}
                   </span>
                 </div>
-=======
-        <div
-          ref={desktopChatRef}
-          className="flex-1 overflow-y-auto p-4 space-y-4 relative"
-        >
-          {/* Loading overlay for chat loading */}
-          {isLoadingChats && (
-            <div className="absolute inset-0 bg-background/80 backdrop-blur-sm flex items-center justify-center z-10">
-              <div className="flex flex-col items-center space-y-4">
-                <Loader2 className="h-8 w-8 animate-spin text-primary" />
-                <p className="text-sm text-muted-foreground">Loading chat...</p>
->>>>>>> 7cef38cd
               </div>
             </div>
           )}
@@ -2085,11 +2057,9 @@
                   placeholder="Ask or search anything..."
                   value={inputText}
                   onChange={(e) => setInputText(e.target.value)}
-<<<<<<< HEAD
-                  disabled={isLoading || isGeneratingImage || isGeneratingVideo}
-=======
-                  disabled={isSendingMessage}
->>>>>>> 7cef38cd
+                  disabled={
+                    isSendingMessage || isGeneratingImage || isGeneratingVideo
+                  }
                   className="flex-1 bg-transparent w-full p-2 border-none outline-none text-foreground placeholder:text-muted-foreground disabled:opacity-50"
                 />
                 <div className="flex items-center justify-between w-full space-x-2">
@@ -2204,19 +2174,16 @@
                       <Button
                         type="submit"
                         size="icon"
-<<<<<<< HEAD
                         disabled={
-                          isLoading || isGeneratingImage || isGeneratingVideo
+                          isSendingMessage ||
+                          isGeneratingImage ||
+                          isGeneratingVideo
                         }
                         className="h-8 w-8 bg-primary hover:bg-primary/90 disabled:opacity-50"
                       >
-                        {isLoading || isGeneratingImage || isGeneratingVideo ? (
-=======
-                        disabled={isSendingMessage}
-                        className="h-8 w-8 bg-primary hover:bg-primary/90 disabled:opacity-50"
-                      >
-                        {isSendingMessage ? (
->>>>>>> 7cef38cd
+                        {isSendingMessage ||
+                        isGeneratingImage ||
+                        isGeneratingVideo ? (
                           <Loader2 className="h-4 w-4 animate-spin" />
                         ) : (
                           <Send className="h-4 w-4" />
