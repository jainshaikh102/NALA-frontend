--- conflicted
+++ resolved
@@ -88,14 +88,10 @@
 
                 {/* Percentage */}
                 <div className="text-2xl font-bold text-white">
-<<<<<<< HEAD
                   {typeof country.percentage === "number"
                     ? country.percentage.toFixed(2)
                     : parseFloat(String(country.percentage)).toFixed(2)}
                   %
-=======
-                  {Number(country?.percentage).toFixed(2)}%
->>>>>>> f97b71a6
                 </div>
 
                 {/* Country Name */}
